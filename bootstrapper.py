--- conflicted
+++ resolved
@@ -20,17 +20,9 @@
 import shutil
 import traceback
 from datetime import datetime
-<<<<<<< HEAD
+from typing import Dict
 
 import numpy as np
-import shutil
-
-from absl import logging
-=======
-from typing import Dict
-
-import numpy as np
->>>>>>> 33a3888b
 from absl import app
 from absl import logging
 from google.api_core.exceptions import BadRequest
@@ -45,10 +37,7 @@
 from google.protobuf.struct_pb2 import Struct
 from googleapiclient import discovery
 from googleapiclient.errors import HttpError
-<<<<<<< HEAD
-=======
 from prompt_toolkit import prompt
->>>>>>> 33a3888b
 from termcolor import cprint
 from typing import Dict
 
@@ -58,10 +47,6 @@
 from flagmaker.settings import SettingOption
 from prompt_toolkit import prompt
 from utilities import *
-<<<<<<< HEAD
-from flagmaker.settings import Config
-=======
->>>>>>> 33a3888b
 from views import CreateViews
 from views import DataSets
 
@@ -209,9 +194,6 @@
         )
         return result
 
-<<<<<<< HEAD
-    def ensure_utf8(self, delete=False) -> Blob:
-=======
     def combine_folder(self, delete=False) -> Blob:
         """
         Prepares and creates a GCS blob from a folder with multiple files.
@@ -223,7 +205,6 @@
         :param delete: boolean - If set to True, removes original files
         :return: A GCS blob to upload
         """
->>>>>>> 33a3888b
         file_path = self.settings['file_path']
         dest_filename = file_path.value
         setting: SettingOption[app_settings.AppSettings] = file_path
@@ -330,11 +311,7 @@
                 table = dataset_ref.table(table_name)
                 blob = self.bucket.blob('sa360-bq-{}.csv'.format(advertiser))
             if delete_table or not blob.exists():
-<<<<<<< HEAD
-                blob = self.ensure_utf8(delete=delete_table)
-=======
                 blob = self.combine_folder(delete=delete_table)
->>>>>>> 33a3888b
             uri = 'gs://{}/{}'.format(
                 self.s.unwrap('storage_bucket'),
                 blob.name
