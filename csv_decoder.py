--- conflicted
+++ resolved
@@ -37,10 +37,7 @@
 from typing import Dict
 from xlrd import XLRDError
 
-<<<<<<< HEAD
-=======
 from exceptions import ReadError
->>>>>>> 33a3888b
 from flagmaker.settings import SettingOption
 from utilities import Locale
 
@@ -53,25 +50,16 @@
                  dict_map: Dict[str, SettingOption], thousands=',',
                  out_type=SINGLE_FILE, dest='out.csv', callback=None):
         self.locale = locale
-<<<<<<< HEAD
-=======
         self.possible_delimiters: list = [',', '\t', '|',]
->>>>>>> 33a3888b
         self.first = True  # ignore headers when False
         self.map = {}
         self.dtypes = {}
         self.errors_found = []
-<<<<<<< HEAD
-        self.parse_dates = []
-        for k, v in dict_map.items():
-            k = k.lower()
-=======
         self.columns = []
         self.parse_dates = []
         for k, v in dict_map.items():
             k = k.lower()
             self.columns.append(v.value.lower())
->>>>>>> 33a3888b
             self.map[k] = v.default
             if v.attrs['dtype'] == np.datetime64:
                 self.parse_dates.append(v.default)
@@ -128,13 +116,8 @@
         return self
 
     def __exit__(self, type, value, traceback):
-<<<<<<< HEAD
         if os.path.exists(self.dir + '/' + self.dest):
             os.remove(self.dir + '/' + self.dest)
-=======
-        #if os.path.exists(self.dir + '/' + self.dest):
-            #os.remove(self.dir + '/' + self.dest)
->>>>>>> 33a3888b
         pass
 
     @property
@@ -184,34 +167,6 @@
             method: Union[pd.read_csv, pd.read_excel],
             path, dtype, **kwargs
         ) -> pd.DataFrame:
-<<<<<<< HEAD
-            def rename_columns(s: str):
-                ls = s.lower()
-                return self.parent.map[ls] if ls in self.parent.map else ls
-            nrows = kwargs.get('nrows', 0)
-            kwargs['nrows'] = 0
-            hdf= method(path, **kwargs)
-            hdf.rename(
-                rename_columns, inplace=True, copy=False, axis='columns'
-            )
-            headers = list(hdf.columns)
-            del kwargs['nrows']
-            kwargs['skiprows'] = kwargs.get('skiprows', 0) + 1
-            if len(headers) != len(set(headers)):
-                self.parent.errors_found.append(
-                    'Duplicate columns in {}'.format(self.path)
-                )
-            if nrows > 0:
-                kwargs['nrows'] = nrows
-            if len(self.parent.errors_found) == 0:
-                df = method(path, dtype=dtype, names=headers, **kwargs)
-                arguments = {
-                    'dayfirst': self.parent.locale != Locale.US,
-                }
-                df['date'] = pd.to_datetime(df['date'], **arguments)
-                return df
-            return pd.DataFrame()
-=======
             i = 0
             for i in range(len(self.parent.possible_delimiters)):
                 sep = self.parent.possible_delimiters[i]
@@ -278,7 +233,6 @@
                 return pd.DataFrame()
             except KeyError as err:
                 raise ReadError(err)
->>>>>>> 33a3888b
 
         def decode_excel(self):
             df: pd.DataFrame = self.read(
