[[source]]
name = "pypi"
url = "https://pypi.org/simple"
verify_ssl = true

[dev-packages]

[packages]
absl-py = "*"
google-cloud-bigquery-datatransfer = "*"
google-cloud-bigquery = "*"
google-cloud-storage = "*"
typing = "*"
pipenv = "*"
termcolor = "*"
python-dateutil = "*"
prompt_toolkit = "*"
pandas = "*"
<<<<<<< HEAD
=======
xlrd = "*"
>>>>>>> 51b8eaf9

[requires]
python_version = "3"<|MERGE_RESOLUTION|>--- conflicted
+++ resolved
@@ -16,10 +16,7 @@
 python-dateutil = "*"
 prompt_toolkit = "*"
 pandas = "*"
-<<<<<<< HEAD
-=======
 xlrd = "*"
->>>>>>> 51b8eaf9
 
 [requires]
 python_version = "3"