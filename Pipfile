[[source]]
name = "pypi"
url = "https://pypi.org/simple"
verify_ssl = true

[dev-packages]

[packages]
absl-py = "*"
google-cloud-bigquery-datatransfer = "*"
google-cloud-bigquery = "*"
google-cloud-storage = "*"
pipenv = "*"
termcolor = "*"
python-dateutil = "*"
prompt_toolkit = "*"
google-api-python-client = "*"
pyyaml = "*"
pandas = "*"
xlrd = "*"
<<<<<<< HEAD
=======
numpy = "*"
>>>>>>> ea6d70f5

[requires]
python_version = "3"<|MERGE_RESOLUTION|>--- conflicted
+++ resolved
@@ -18,10 +18,7 @@
 pyyaml = "*"
 pandas = "*"
 xlrd = "*"
-<<<<<<< HEAD
-=======
 numpy = "*"
->>>>>>> ea6d70f5
 
 [requires]
 python_version = "3"